--- conflicted
+++ resolved
@@ -1,10 +1,6 @@
 # Case Study: Data Validation
 
-<<<<<<< HEAD
-In this case study we will build a library for validation. What do we mean by validation? Almost all programs must check their input meets certain criteria. Usernames must not be blank, email addresses must be valid, and so on. This type of validation often occurs in web forms, but it could performed on configuration files, on web service responses, and in any other case where we have to deal with data that we can't guarantee is correct. Authentication, for example, is just a specialised form of validation.
-=======
-In this case study we will build a library for validation. What do we mean by validation? Almost all programs must check their input meets certain criteria. For example, we may want to ensure that email addresses contain an `@` symbol, and that usernames are not blank. This type of validation often occurs in web forms, but it could performed on configuration files, on web service responses, and in any other case where we have to deal with data that we can't guarantee is correct. Authentication, for example, is just a specialised form of validation.
->>>>>>> cd2531a1
+In this case study we will build a library for validation. What do we mean by validation? Almost all programs must check their input meets certain criteria. Usernames must not be blank, email addresses must be valid, and so on. This type of validation often occurs in web forms, but it could be performed on configuration files, on web service responses, and in any other case where we have to deal with data that we can't guarantee is correct. Authentication, for example, is just a specialised form of validation.
 
 We want to build a library that performs these checks. What design goals should we have? For inspiration, let's look at some examples of the types of checks we want to perform:
 
@@ -14,26 +10,16 @@
 
 - The user must be over 18 years old, or must have parental consent.
 
-<<<<<<< HEAD
 - A username must contain at least four characters and all characters must be alphanumeric.
 
-=======
->>>>>>> cd2531a1
 - An email address must contain a single `@` sign. Split the string at the `@`. The string to the left must not be empty. The string to the right must be at least three characters long and contain a dot.
 
 With these examples in mind we can state some goals:
 
 - We should be able associate meaningful messages with each validation failure, so the user knows why their data is not valid.
-<<<<<<< HEAD
+
 - We should be able to combine small checks into larger ones. Taking the username example above, we should be able to express this by combining a check of length and a check for alphanumeric values.
-- We should be able to transform data while we are checking it. There is an example above requiring we parse data, changing its type from `String` to `UUID`. 
+- We should be able to transform data while we are checking it. There is an example above requiring we parse data, changing its type from `String` to `Int`. 
 - Finally, we should be able to accumulate all the failures in one go, so the user can correct all the issues before resubmitting.
 
-The above all assume we're checking a single piece of data. We will also need to combine checks across multiple pieces of data. For a login form, for example, we'll need to combine the check results for the username and the password. This will turn out to be quite a small component of the library, so the majority of our time will focus on checking a single data item.
-=======
-- We should be able to combine small checks into larger ones. Taking the username example above, we should be able to express this by combining a check for length and a check for alphanumeric values.
-- We should be able to transform data while we are checking it. There is an example above requires we parse data, changing its type from `String` to `Int`. 
-- Finally, when we are performing checks we should be able to accumulate all the failures in one go, so the user can correct all the issues in one go.
-
-As well as performing checks in single data items, we will want to be able to compose checks to they apply to multiple items of data. If we have a check for username and a check for email, for example, we will want to combine them into a check for a form submission that contains both a username and an email.
->>>>>>> cd2531a1
+The above all assume we're checking a single piece of data. We will also need to combine checks across multiple pieces of data. For a login form, for example, we'll need to combine the check results for the username and the password. This will turn out to be quite a small component of the library, so the majority of our time will focus on checking a single data item.